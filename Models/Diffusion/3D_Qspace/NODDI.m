--- conflicted
+++ resolved
@@ -24,6 +24,9 @@
 % Outputs:
 %   di                  Diffusion coefficient in the restricted compartment.
 %   ficvf               Fraction of water in the restricted compartment.
+%   fiso                Fraction of water in the isotropic compartment (e.g. CSF/Veins)
+%   fr                  Fraction of restricted water in the entire voxel (e.g. intra-cellular volume fraction)
+%                        fr = ficvf*(1-fiso)
 %   diso (fixed)        diffusion coefficient of the isotropic compartment (CSF)
 %   kappa               Orientation dispersion index                               
 %   b0                  Signal at b=0
@@ -35,7 +38,6 @@
 %    at least 2 non-zeros bvalues
 %    at least 5 b=0 (used to compute noise standard deviation
 %
-<<<<<<< HEAD
 %   DiffusionData       Array [NbVol x 7]
 %     Gx                Diffusion Gradient x
 %     Gy                Diffusion Gradient y
@@ -44,22 +46,6 @@
 %     Delta (s)         Diffusion separation
 %     delta (s)         Diffusion duration
 %     TE (s)            Echo time
-=======
-%-----------------------------------------------------------------------------------------------------
-%---------%
-% OUTPUTS %
-%---------%
-%       * di            : Diffusion coefficient in the restricted compartment.
-%       * ficvf         : Fraction of restricted water in the non-iso compartment.
-%       * fiso          : Fraction of water in the isotropic compartment (e.g. CSF/Veins)
-%       * fr            : Fraction of restricted water in the entire voxel (e.g. intra-cellular volume fraction)
-%                          fr = ficvf*(1-fiso)
-%       * diso (fixed)  : diffusion coefficient of the isotropic compartment (CSF)
-%       * kappa         : Orientation dispersion index                               
-%       * b0            : Signal at b=0
-%       * theta         : angle of the fibers
-%       * phi           : angle of the fibers
->>>>>>> 3186e1b9
 %
 % Options:
 %   Model               Model part of NODDI. 
